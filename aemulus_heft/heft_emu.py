--- conflicted
+++ resolved
@@ -1,11 +1,7 @@
 import numpy as np
-<<<<<<< HEAD
 import json
-=======
->>>>>>> dfe00c09
 from scipy.interpolate import interp1d
 import os
-import json
 
 class HEFTEmulator(object):
 
